--- conflicted
+++ resolved
@@ -117,11 +117,8 @@
 			Dst:       &r.Dst,
 			LinkIndex: link.Attrs().Index,
 			Gw:        gw,
-<<<<<<< HEAD
 			Table:     r.Table,
-=======
 			Scope:     netlink.Scope(r.Scope),
->>>>>>> 66b08020
 		}
 
 		if err = netlink.RouteAddEcmp(&route); err != nil {
