--- conflicted
+++ resolved
@@ -170,11 +170,8 @@
 	MTU      int
 	AdvMSS   int
 	Priority int
-<<<<<<< HEAD
 	Table    int
-=======
 	Scope    int
->>>>>>> 66b08020
 }
 
 func (r *Route) String() string {
@@ -187,20 +184,13 @@
 	}
 
 	return &Route{
-<<<<<<< HEAD
 		Dst:      r.Dst,
 		GW:       r.GW,
 		MTU:      r.MTU,
 		AdvMSS:   r.AdvMSS,
 		Priority: r.Priority,
 		Table:    r.Table,
-=======
-		Dst:    r.Dst,
-		GW:     r.GW,
-		MTU:    r.MTU,
-		AdvMSS: r.AdvMSS,
-		Scope:  r.Scope,
->>>>>>> 66b08020
+		Scope:    r.Scope,
 	}
 }
 
@@ -256,11 +246,8 @@
 	MTU      int    `json:"mtu,omitempty"`
 	AdvMSS   int    `json:"advmss,omitempty"`
 	Priority int    `json:"priority,omitempty"`
-<<<<<<< HEAD
 	Table    int    `json:"table,omitempty"`
-=======
 	Scope    int    `json:"scope,omitempty"`
->>>>>>> 66b08020
 }
 
 func (r *Route) UnmarshalJSON(data []byte) error {
@@ -274,11 +261,8 @@
 	r.MTU = rt.MTU
 	r.AdvMSS = rt.AdvMSS
 	r.Priority = rt.Priority
-<<<<<<< HEAD
 	r.Table = rt.Table
-=======
 	r.Scope = rt.Scope
->>>>>>> 66b08020
 
 	return nil
 }
@@ -290,11 +274,8 @@
 		MTU:      r.MTU,
 		AdvMSS:   r.AdvMSS,
 		Priority: r.Priority,
-<<<<<<< HEAD
 		Table:    r.Table,
-=======
 		Scope:    r.Scope,
->>>>>>> 66b08020
 	}
 
 	return json.Marshal(rt)
