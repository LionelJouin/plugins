--- conflicted
+++ resolved
@@ -286,11 +286,8 @@
 		Add:   cmdAdd,
 		Check: cmdCheck,
 		Del:   cmdDel,
-<<<<<<< HEAD
-=======
 		/* FIXME GC */
 		/* FIXME Status */
->>>>>>> 20f31e5e
 	}, version.VersionsStartingFrom("0.3.0"), bv.BuildString("bandwidth"))
 }
 
