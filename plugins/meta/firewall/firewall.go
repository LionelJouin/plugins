--- conflicted
+++ resolved
@@ -183,11 +183,8 @@
 		Add:   cmdAdd,
 		Check: cmdCheck,
 		Del:   cmdDel,
-<<<<<<< HEAD
-=======
 		/* FIXME GC */
 		/* FIXME Status */
->>>>>>> 20f31e5e
 	}, version.VersionsStartingFrom("0.4.0"), bv.BuildString("firewall"))
 }
 
