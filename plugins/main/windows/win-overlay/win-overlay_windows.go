--- conflicted
+++ resolved
@@ -291,8 +291,8 @@
 		Add:    cmdAdd,
 		Check:  cmdCheck,
 		Del:    cmdDel,
-<<<<<<< HEAD
 		Status: cmdStatus,
+		/* FIXME GC */
 	}, version.All, bv.BuildString("win-overlay"))
 }
 
@@ -307,9 +307,4 @@
 	}
 
 	return nil
-=======
-		/* FIXME GC */
-		/* FIXME Status */
-	}, version.All, bv.BuildString("win-overlay"))
->>>>>>> 20f31e5e
 }