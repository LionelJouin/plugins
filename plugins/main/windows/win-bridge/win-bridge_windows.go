--- conflicted
+++ resolved
@@ -216,11 +216,11 @@
 
 func main() {
 	skel.PluginMainFuncs(skel.CNIFuncs{
-<<<<<<< HEAD
 		Add:    cmdAdd,
 		Check:  cmdCheck,
 		Del:    cmdDel,
 		Status: cmdStatus,
+		/* FIXME GC */
 	}, version.All, bv.BuildString("win-bridge"))
 }
 
@@ -237,12 +237,4 @@
 	}
 
 	return nil
-=======
-		Add:   cmdAdd,
-		Check: cmdCheck,
-		Del:   cmdDel,
-		/* FIXME GC */
-		/* FIXME Status */
-	}, version.All, bv.BuildString("win-bridge"))
->>>>>>> 20f31e5e
 }