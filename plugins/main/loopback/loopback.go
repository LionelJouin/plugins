--- conflicted
+++ resolved
@@ -172,14 +172,6 @@
 }
 
 func main() {
-<<<<<<< HEAD
-	skel.PluginMainFuncs(
-		skel.CNIFuncs{
-			Add:   cmdAdd,
-			Check: cmdCheck,
-			Del:   cmdDel,
-		}, version.All, bv.BuildString("loopback"))
-=======
 	skel.PluginMainFuncs(skel.CNIFuncs{
 		Add:   cmdAdd,
 		Check: cmdCheck,
@@ -187,7 +179,6 @@
 		/* FIXME GC */
 		/* FIXME Status */
 	}, version.All, bv.BuildString("loopback"))
->>>>>>> 20f31e5e
 }
 
 func cmdCheck(args *skel.CmdArgs) error {
