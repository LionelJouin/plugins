--- conflicted
+++ resolved
@@ -72,11 +72,8 @@
 		Add:   cmdAdd,
 		Check: cmdCheck,
 		Del:   cmdDel,
-<<<<<<< HEAD
-=======
 		/* FIXME GC */
 		/* FIXME Status */
->>>>>>> 20f31e5e
 	}, version.All, bv.BuildString("static"))
 }
 
